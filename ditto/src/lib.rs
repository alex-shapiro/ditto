//! # Ditto
//!
//! Ditto is a library for using [CRDTs](https://en.wikipedia.org/wiki/Conflict-free_replicated_data_type),
//! or conflict-free replicated data types. CRDTs are data structures
//! which can be replicated across multiple sites, edited concurrently,
//! and merged together without leading to conflicts. Ditto provides
//! a number of commonly used data types:
//!
//! * **[Register\<T\>](register/Register.t.html):** A replaceable value
//! * **[Counter](counter/Counter.t.html):** An i64 value that increments
//! * **[Set\<T\>](set/Set.t.html):** A HashSet-like collection of unique values
//! * **[Map\<K, V\>:](map/Map.t.html)** A HashMap-like collection of key-value pairs
//! * **[List\<T\>:](list/List.t.html)** A Vec-like ordered sequence of elements
//! * **[Text:](text/Text.t.html)** A String-like container for mutable text
//! * **[Json:](json/Json.t.html)** A JSON value
//!
//! Ditto's goal is to be as fast and easy to use as possible. If you have any
//! questions, suggestions, or other feedback, feel free to open an issue
//! or a pull request or contact the Ditto developers directly.
//!
//! ## Example
//!
//! ```rust
//! extern crate ditto;
//! extern crate serde_json;
//! use ditto::List;
//!
//! fn main() {
//!     // Create a List CRDT. The site that creates the CRDT
//!     // is automatically assigned id 1.
//!     let mut list1 = List::from(vec![100,200,300]);
//!
//!     // Send the list's state over a network to a second site with id 2.
//!     let encoded_state = serde_json::to_string(&list1.state()).unwrap();
//!     let decoded_state = serde_json::from_str(&encoded_state).unwrap();
//!     let mut list2 = List::from_state(decoded_state, Some(2)).unwrap();
//!
//!     // Edit the list concurrently at both the first and second site.
//!     // Whenever you edit a CRDT, you receive an op that can be sent
//!     // to other sites.
//!     let op1 = list1.insert(0, 400).unwrap();
//!     let op2 = list2.remove(0).1.unwrap();
//!
//!     // Each site sends its op to the other site for execution.
//!     // The encoding and decoding has been left out for brevity.
//!     list1.execute_op(op2);
//!     list2.execute_op(op1);
//!
//!     // Now both sites have the same value:
//!     assert_eq!(list1.state(), list2.state());
//!     assert_eq!(list1.local_value(), vec![400, 200, 300]);
//! }
//! ```
//!
//! You can find more examples in the examples and tests directories in the
//! crate repo.
//!
//! ## Using CRDTs
//!
//! Ditto CRDTs are designed to mimic standard data type APIs as much
//! as possible. You can `insert` and `remove` list and map
//! elements, `replace` text elements, etc. Each edit generates an op
//! that can be sent to other sites for execution. When you execute an
//! op sent from another site, you receive a `LocalOp` that shows
//! exactly how the CRDT's value has changed.
//!
//! The two complications of CRDTs that users have to worry about are:
//!
//!   * How to send ops/state from one site to another
//!   * How to assign a site id to each site.
//!
//! Sending changes and assigning sites are covered in the sections below.
//!
//! ### Sending ops and state
//!
//! CRDTs and ops are serializable with [Serde](https://serde.rs).
//! Serialization is tested against [`serde_json`](https://github.com/serde-rs/json)
//! (JSON) and [`rmp-serde`](https://github.com/3Hren/msgpack-rust)
//! (MsgPack) but may work with other formats as well.
//!
//! Ops must be sent in the order they were generated. That is, if
//! a site performs edit A and then edit B, it must replicate op A before
//! it replicates op B. State can be sent in any order.
//!
//! Similarly, ops must be sent over a network that guarantees in-order
//! delivery. TCP fits this requirement, so any protocol sitting atop
//! TCP (HTTP, WebSockets, SMTP, XMPP, etc.) will work as a transport
//! layer for op-based replication. State can be sent via a protocol
//! that does not guarantee in-order delivery.
//!
//! In general, when replicating a CRDT state you should send its
//! state struct, not the CRDT struct, because the CRDT struct includes
//! the site id. For example, to replicate a
//! `Json` CRDT you should send the serialized `JsonState`, which
//! can be created by calling `json_crdt.state()`.
//!
//! ### Assigning Sites
//!
//! A CRDT may be distributed across multiple *sites*. A site is
//! just a fancy distributed systems term for "client". Each
//! site that wishes to edit the CRDT must have a unique `u32`
//! identifier.
//!
//! The site that creates the CRDT is automatically assigned to
//! id 1. ***You*** are responsible for assigning all other sites;
//! Ditto will not do it for you.
//!
//! Here are some strategies for assigning site identifiers:
//!
//! * Reuse existing site identifiers (e.g. numeric client ids)
//! * Use a central server to assign site ids on a per-CRDT basis
//! * Use a consensus algorithm like Raft or Paxos decide on a new site's id
//!
//! Site ids can be assigned lazily. If a site only needs read access
//! to a CRDT, it doesn't need a site id. If a site without an id edits
//! the CRDT, the CRDT will update locally but ops will be cached and
//! unavailable to the user. When the site receives an id, that id
//! will be retroactively applied to the site's edits, and the cached ops
//! will be returned to be sent over the network.
//!
//! ### Do I need a centralized server to maintain consistency?
//!
//! CRDTs do not require a central server to ensure eventual
//! consistency; you can use them in peer-to-peer protocols,
//! client-server applications, federated services, or any other
//! environment. However you *do* need a way to assign unique site
//! identifiers, as explained in the section [Assigning Sites](#assigning-sites).
//! A centralized server is one way to do that, but not the only way.
//!
//! A server may also be useful as an op cache for unavailable
//! clients. If you are using CRDTs in an application where sites are
//! often offline (for instance, a mobile phone app), you can use
//! the server to store ops and state changes until they have been
//! received by all sites.
//!
//! ### Duplicate ops
//!
//! Ditto CRDTs are *idempotent* — executing an op twice
//! has no effect. As long as ops from a site are executed in
//! the order they were generated, the CRDT will maintain consistency.
//!
//! ### Sending ops vs. sending state
//!
//! Usually, the most compact way to send a change between sites
//! is to send an *op*. An op is just a fancy distributed systems
//! term for "change". Each time you edit a CRDT locally, you generate
//! an op that can be sent to other sites and executed.
//!
//! However, there may be times when it is faster and more compact
//! to send the whole CRDT state (e.g. if you're sending 100 or 1000
//! edits at once). You should replicate exclusively via state if you
//! cannot guarantee in-order op delivery.
//!
//! ### Other Notes
//!
//! Collection CRDTs are inherently larger than their native equivalents
//! because each element must have a unique id. Overhead is most
//! significant when storing a collection of very small values — a `List<u8>`
//! will be many times larger than a `Vec<u8>`. If the collection itself
//! is immutable, you can significantly reduce overhead by switching from
//! a `List<T>` or `Map<K,V>` to a `Register<Vec<T>>` or `Register<Map<K,V>>`.
//!
//! ## License
//!
//! Ditto is licensed under either of
//!
//! * Apache License, Version 2.0 (https://www.apache.org/licenses/LICENSE-2.0)
//! * MIT license (https://opensource.org/licenses/MIT)
//!
//! at your option.
//!
//! ### Contribution
//!
//! Unless you explicitly state otherwise, any contribution intentionally
//! submitted for inclusion in Ditto by you, as defined in the Apache-2.0
//! license, shall be dual licensed as above, without any additional terms
//! or conditions.

extern crate base64;
extern crate char_fns;
extern crate either;
#[macro_use] extern crate lazy_static;
extern crate num;
extern crate order_statistic_tree;
extern crate rand;
extern crate serde;
#[macro_use] extern crate serde_derive;

#[cfg(test)]
#[macro_use]
extern crate serde_json;

#[cfg(not(test))]
extern crate serde_json;

#[cfg(test)]
#[macro_use]
extern crate assert_matches;

#[cfg(test)]
extern crate rmp_serde;

<<<<<<< HEAD
#[macro_use] mod traits;
=======
#[macro_use] mod traits2;
>>>>>>> 3ae33ef2

pub mod dot;
pub mod counter;
pub mod json;
<<<<<<< HEAD
pub mod list;
pub mod map;
pub mod register;
pub mod set;
pub mod text;
=======
pub mod list2;
pub mod map2;
pub mod register;
pub mod set;
pub mod text2;
>>>>>>> 3ae33ef2

mod error;
mod map_tuple_vec;
mod sequence;
mod vlq;

pub use error::Error;
pub use counter::{Counter, CounterState};
pub use json::{Json, JsonState};
pub use list2::{List, ListState};
pub use map2::{Map, MapState};
pub use register::{Register, RegisterState};
pub use set::{Set, SetState};
<<<<<<< HEAD
pub use text::{Text, TextState};
=======
pub use text2::{Text, TextState};
>>>>>>> 3ae33ef2
<|MERGE_RESOLUTION|>--- conflicted
+++ resolved
@@ -200,28 +200,16 @@
 #[cfg(test)]
 extern crate rmp_serde;
 
-<<<<<<< HEAD
 #[macro_use] mod traits;
-=======
-#[macro_use] mod traits2;
->>>>>>> 3ae33ef2
 
 pub mod dot;
 pub mod counter;
 pub mod json;
-<<<<<<< HEAD
 pub mod list;
 pub mod map;
 pub mod register;
 pub mod set;
 pub mod text;
-=======
-pub mod list2;
-pub mod map2;
-pub mod register;
-pub mod set;
-pub mod text2;
->>>>>>> 3ae33ef2
 
 mod error;
 mod map_tuple_vec;
@@ -231,12 +219,8 @@
 pub use error::Error;
 pub use counter::{Counter, CounterState};
 pub use json::{Json, JsonState};
-pub use list2::{List, ListState};
-pub use map2::{Map, MapState};
+pub use list::{List, ListState};
+pub use map::{Map, MapState};
 pub use register::{Register, RegisterState};
 pub use set::{Set, SetState};
-<<<<<<< HEAD
-pub use text::{Text, TextState};
-=======
-pub use text2::{Text, TextState};
->>>>>>> 3ae33ef2
+pub use text::{Text, TextState};